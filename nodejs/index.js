/* This Source Code Form is subject to the terms of the Mozilla Public
 * License, v. 2.0. If a copy of the MPL was not distributed with this
 * file, You can obtain one at https://mozilla.org/MPL/2.0/. */
const n = require('bindings')('node-ddb.node');

const ddb = {
    getVersion: n.getVersion,

    thumbs: {
        supportedForType: function(entryType) {
            entryType = parseInt(entryType);
            return entryType === ddb.entry.type.GEOIMAGE ||
                entryType === ddb.entry.type.GEORASTER ||
                entryType === ddb.entry.type.IMAGE;
        },

        getFromUserCache: async function(imagePath, modifiedTime, options = {}) {
            return new Promise((resolve, reject) => {
                n._thumbs_getFromUserCache(imagePath, modifiedTime, options, (err, result) => {
                    if (err) reject(err);
                    else resolve(result);
                });
            });
        }
    },

    entry: {
        type: require('./entryType'),
        typeToHuman: n.typeToHuman,
        hasGeometry: function(entry) {
            if (!entry) return false;
            return !!entry.point_geom || !!entry.polygon_geom;
        },
        isDirectory: function(entry) {
            if (!entry) return false;
            return entry.type === this.type.DIRECTORY ||
                entry.type === this.type.DRONEDB;
        }
    },

    tile: {
        getFromUserCache: async function(geotiffPath, tz, tx, ty, options = {}) {
            return new Promise((resolve, reject) => {
                n._tile_getFromUserCache(geotiffPath, tz, tx, ty, options, (err, result) => {
                    if (err) reject(err);
                    else resolve(result);
                });
            });
        }
    },


    info: async function(files, options = {}) {
        return new Promise((resolve, reject) => {
<<<<<<< HEAD
            const isSingle = typeof files === "string";
            if (isSingle) files = [files];

            n.info(files, options, (err, result) => {
                if (err) reject(err);
                else {
                    // Return single item
                    if (isSingle) resolve(result[0]);

                    // Return entire array
                    else resolve(result);
                }
=======
            if (typeof files === "string") files = [files];

            n.info(files, options, (err, result) => {
                if (err) reject(err);
                else resolve(result);
>>>>>>> 88b76ec9
            });
        });
    },

    init: async function(directory) {
        return new Promise((resolve, reject) => {
            n.init(directory, (err, result) => {
                if (err) reject(err);
                else resolve(result);
            })
        });
    },

    add: async function(ddbPath, paths, options = {}) {
        return new Promise((resolve, reject) => {
            if (typeof paths === "string") paths = [paths];

            n.add(ddbPath, paths, options, (err, entries) => {
                if (err) reject(err);
                else return resolve(entries);
            });
        });
    },

    list: async function(ddbPath, files, options = {}) {
        return new Promise((resolve, reject) => {
            const isSingle = typeof files === "string";
            if (isSingle) files = [files];

            n.list(ddbPath, files, options, (err, result) => {
                if (err) reject(err);
                else {
                    resolve(result);
                }
            });
        });
    },

    remove: async function(ddbPath, paths, options = {}) {
        return new Promise((resolve, reject) => {
            if (typeof paths === "string") paths = [paths];
            n.remove(ddbPath, paths, options, err => {
                if (err) reject(err);
                else resolve(true);
            });
        });
    }
};

module.exports = ddb;<|MERGE_RESOLUTION|>--- conflicted
+++ resolved
@@ -52,26 +52,11 @@
 
     info: async function(files, options = {}) {
         return new Promise((resolve, reject) => {
-<<<<<<< HEAD
-            const isSingle = typeof files === "string";
-            if (isSingle) files = [files];
-
-            n.info(files, options, (err, result) => {
-                if (err) reject(err);
-                else {
-                    // Return single item
-                    if (isSingle) resolve(result[0]);
-
-                    // Return entire array
-                    else resolve(result);
-                }
-=======
             if (typeof files === "string") files = [files];
 
             n.info(files, options, (err, result) => {
                 if (err) reject(err);
                 else resolve(result);
->>>>>>> 88b76ec9
             });
         });
     },
