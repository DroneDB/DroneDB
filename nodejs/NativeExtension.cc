/* This Source Code Form is subject to the terms of the Mozilla Public
 * License, v. 2.0. If a copy of the MPL was not distributed with this
 * file, You can obtain one at https://mozilla.org/MPL/2.0/. */
#include "ne_functions.h"
#include "ne_dbops.h"
#include "ne_share.h"
#include "ddb.h"

using v8::FunctionTemplate;

// NativeExtension.cc represents the top level of the module.
// C++ constructs that are exposed to javascript are exported here

NAN_MODULE_INIT(InitAll) {
	NAN_EXPORT(target, getVersion);
	NAN_EXPORT(target, typeToHuman);
    NAN_EXPORT(target, info);
	NAN_EXPORT(target, _thumbs_getFromUserCache);
    NAN_EXPORT(target, _tile_getFromUserCache);
    NAN_EXPORT(target, init);
    NAN_EXPORT(target, add);
    NAN_EXPORT(target, remove);
<<<<<<< HEAD
    NAN_EXPORT(target, share);
=======
    NAN_EXPORT(target, list);
>>>>>>> 56ab612d

	DDBRegisterProcess();
}

NODE_MODULE(ddb, InitAll)<|MERGE_RESOLUTION|>--- conflicted
+++ resolved
@@ -20,11 +20,8 @@
     NAN_EXPORT(target, init);
     NAN_EXPORT(target, add);
     NAN_EXPORT(target, remove);
-<<<<<<< HEAD
     NAN_EXPORT(target, share);
-=======
     NAN_EXPORT(target, list);
->>>>>>> 56ab612d
 
 	DDBRegisterProcess();
 }
