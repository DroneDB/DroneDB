--- conflicted
+++ resolved
@@ -66,13 +66,9 @@
             entry.type = EntryType::Image;
 
             try{
-<<<<<<< HEAD
-                auto image = Exiv2::ImageFactory::open(path);
-                if (!image.get()) throw IndexException("Cannot open " + path.string());
-=======
+
                 auto image = Exiv2::ImageFactory::open(path.string());
                 if (!image.get()) throw new IndexException("Cannot open " + path.string());
->>>>>>> ceb43b2e
 
                 image->readMetadata();
                 exif::Parser e(image.get());
