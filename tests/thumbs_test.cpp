/* This Source Code Form is subject to the terms of the Mozilla Public
 * License, v. 2.0. If a copy of the MPL was not distributed with this
 * file, You can obtain one at https://mozilla.org/MPL/2.0/. */

#include "thumbs.h"

#include <fstream>

#include "ddb.h"
#include "gtest/gtest.h"
#include "hash.h"
#include "mio.h"
#include "pointcloud.h"
#include "test.h"
#include "testarea.h"

namespace {

using namespace ddb;

TEST(thumbnail, ortho) {
    TestArea ta(TEST_NAME);
    fs::path ortho = ta.downloadTestAsset(
        "https://github.com/DroneDB/test_data/raw/master/brighton/odm_orthophoto.tif",
        "odm_orthophoto.tif");

    fs::path outFile = ta.getPath("output.webp");
    ddb::generateThumb(ortho.string(), 256, outFile, true);

    uint8_t* buffer;
    int bufSize;
    ddb::generateThumb(ortho.string(), 256, "", true, &buffer, &bufSize);

    EXPECT_TRUE(bufSize > 0);
    EXPECT_EQ(io::Path(outFile).getSize(), bufSize);

    fs::path outMemoryFile = ta.getPath("output-memory.webp");

    std::ofstream of(outMemoryFile.string(), std::ios::out | std::ios::binary | std::ios::trunc);
    of.write(reinterpret_cast<char*>(buffer), bufSize);
    of.close();

    EXPECT_EQ(Hash::fileSHA256(outMemoryFile.string()), Hash::fileSHA256(outFile.string()));

    DDBVSIFree(buffer);
}

TEST(thumbnail, ept_file) {
    TestArea ta(TEST_NAME);
    fs::path pc = ta.downloadTestAsset(
        "https://github.com/DroneDB/test_data/raw/master/brighton/point_cloud.laz",
        "point_cloud.laz");

    ddb::buildEpt({pc.string()}, ta.getFolder("ept").string());

    fs::path outFile = ta.getPath("output.webp");
    fs::path eptPath = ta.getPath(fs::path("ept") / "ept.json");

    ddb::generateThumb(eptPath, 256, outFile, true);

    EXPECT_TRUE(fs::exists(outFile));
    EXPECT_TRUE(io::Path(outFile).getSize() > 0);
}

TEST(thumbnail, ept_memory) {
    TestArea ta(TEST_NAME);
    fs::path pc = ta.downloadTestAsset(
        "https://github.com/DroneDB/test_data/raw/master/brighton/point_cloud.laz",
        "point_cloud.laz");

    ddb::buildEpt({pc.string()}, ta.getFolder("ept").string());

    fs::path eptPath = ta.getPath(fs::path("ept") / "ept.json");

    uint8_t* buffer;
    int bufSize;
    ddb::generateThumb(eptPath, 256, "", true, &buffer, &bufSize);

    EXPECT_TRUE(bufSize > 0);
    EXPECT_TRUE(buffer != nullptr);

    // Test writing to file and comparing
    fs::path outMemoryFile = ta.getPath("output-memory.webp");
    std::ofstream of(outMemoryFile.string(), std::ios::out | std::ios::binary | std::ios::trunc);
    of.write(reinterpret_cast<char*>(buffer), bufSize);
    of.close();

    EXPECT_EQ(io::Path(outMemoryFile).getSize(), bufSize);

    DDBVSIFree(buffer);
}

TEST(thumbnail, lewis_file) {
    TestArea ta(TEST_NAME);
    fs::path pc = ta.downloadTestAsset(
        "https://github.com/DroneDB/test_data/raw/refs/heads/master/point-clouds/lewis.laz",
        "lewis.laz");

    ddb::buildEpt({pc.string()}, ta.getFolder("ept").string());

    fs::path outFile = ta.getPath("output.webp");
    fs::path eptPath = ta.getPath(fs::path("ept") / "ept.json");

    ddb::generateThumb(eptPath, 256, outFile, true);

    EXPECT_TRUE(fs::exists(outFile));
    EXPECT_TRUE(io::Path(outFile).getSize() > 0);
}
<<<<<<< HEAD
*/

// Helper function to check if WebP image is not empty (not all transparent/white)
bool isWebPImageNonEmpty(const fs::path& webpPath) {
    // Check if file exists and has content
    if (!fs::exists(webpPath)) {
        return false;
    }

    const auto fileSize = io::Path(webpPath).getSize();
    if (fileSize == 0) {
        return false;
    }

    // WebP files must be at least 26 bytes (minimal header size)
    // A realistic thumbnail should be much larger (at least 1KB)
    if (fileSize < 26) {
        return false;
    }

    // Verify WebP signature by reading the file header
    std::ifstream file(webpPath.string(), std::ios::binary);
    if (!file.is_open()) {
        return false;
    }

    // Read the first 12 bytes to check WebP signature
    // WebP format: "RIFF" + 4 bytes size + "WEBP"
    uint8_t header[12];
    file.read(reinterpret_cast<char*>(header), 12);
    file.close();

    if (file.gcount() != 12) {
        return false;
    }

    // Check RIFF signature (bytes 0-3: "RIFF")
    if (header[0] != 'R' || header[1] != 'I' || header[2] != 'F' || header[3] != 'F') {
        return false;
    }

    // Check WebP signature (bytes 8-11: "WEBP")
    if (header[8] != 'W' || header[9] != 'E' || header[10] != 'B' || header[11] != 'P') {
        return false;
    }

    // For thumbnail testing purposes, expect at least 1KB for a meaningful image
    // This helps distinguish between minimal valid WebP files and actual thumbnails
    return fileSize >= 1024;
}

TEST(thumbnail, brightonsLazEpt) {
    TestArea ta(TEST_NAME);
    fs::path pc = ta.downloadTestAsset(
        "https://github.com/DroneDB/test_data/raw/master/brighton/point_cloud.laz",
        "point_cloud.laz");

    // Build EPT from LAZ file
    ddb::buildEpt({pc.string()}, ta.getFolder("ept").string());

    fs::path eptPath = ta.getPath(fs::path("ept") / "ept.json");
    EXPECT_TRUE(fs::exists(eptPath)) << "EPT file should exist after buildEpt";

    // Generate WebP thumbnail
    fs::path outFile = ta.getPath("brighton_thumbnail.webp");
    ddb::generateThumb(eptPath, 256, outFile, true);

    // Verify thumbnail exists and is not empty
    EXPECT_TRUE(fs::exists(outFile)) << "Thumbnail file should exist";
    EXPECT_TRUE(isWebPImageNonEmpty(outFile)) << "Thumbnail should not be empty/transparent";

    // Test in-memory generation
    uint8_t* buffer;
    int bufSize;
    ddb::generateThumb(eptPath, 256, "", true, &buffer, &bufSize);

    EXPECT_TRUE(bufSize > 100) << "In-memory thumbnail should have reasonable size";
    EXPECT_NE(buffer, nullptr) << "Buffer should not be null";

    // Verify file and memory versions have same size
    EXPECT_EQ(io::Path(outFile).getSize(), bufSize) << "File and memory sizes should match";

    DDBVSIFree(buffer);
}

TEST(thumbnail, toledoLazEpt) {
    TestArea ta(TEST_NAME);
    fs::path pc = ta.downloadTestAsset(
        "https://github.com/DroneDB/test_data/raw/refs/heads/master/point-clouds/toledo.laz",
        "toledo_point_cloud.laz");

    // Build EPT from Toledo LAZ file
    ddb::buildEpt({pc.string()}, ta.getFolder("toledo_ept").string());

    fs::path eptPath = ta.getPath(fs::path("toledo_ept") / "ept.json");
    EXPECT_TRUE(fs::exists(eptPath)) << "Toledo EPT file should exist after buildEpt";

    // Generate WebP thumbnail with different size
    fs::path outFile = ta.getPath("toledo_thumbnail.webp");
    ddb::generateThumb(eptPath, 512, outFile, true);

    // Verify thumbnail exists and is not empty
    EXPECT_TRUE(fs::exists(outFile)) << "Toledo thumbnail file should exist";
    EXPECT_TRUE(isWebPImageNonEmpty(outFile)) << "Toledo thumbnail should not be empty/transparent";

    // Test that a larger thumbnail has more data
    fs::path smallThumb = ta.getPath("toledo_small.webp");
    ddb::generateThumb(eptPath, 128, smallThumb, true);

    EXPECT_TRUE(fs::exists(smallThumb)) << "Small thumbnail should exist";
    EXPECT_TRUE(isWebPImageNonEmpty(smallThumb)) << "Small thumbnail should not be empty";

    // Generally larger thumbnails should have more data (though WebP compression can vary)
    auto largeSize = io::Path(outFile).getSize();
    auto smallSize = io::Path(smallThumb).getSize();
    EXPECT_GT(largeSize, 0) << "Large thumbnail should have content";
    EXPECT_GT(smallSize, 0) << "Small thumbnail should have content";

    // Test in-memory generation for both sizes
    uint8_t* buffer512;
    int bufSize512;
    ddb::generateThumb(eptPath, 512, "", true, &buffer512, &bufSize512);

    uint8_t* buffer128;
    int bufSize128;
    ddb::generateThumb(eptPath, 128, "", true, &buffer128, &bufSize128);

    EXPECT_TRUE(bufSize512 > 100) << "512px in-memory thumbnail should have reasonable size";
    EXPECT_TRUE(bufSize128 > 100) << "128px in-memory thumbnail should have reasonable size";
    EXPECT_NE(buffer512, nullptr) << "512px buffer should not be null";
    EXPECT_NE(buffer128, nullptr) << "128px buffer should not be null";

    DDBVSIFree(buffer512);
    DDBVSIFree(buffer128);
=======

TEST(thumbnail, toledo_file) {
    TestArea ta(TEST_NAME);
    fs::path pc = ta.downloadTestAsset(
        "https://github.com/DroneDB/test_data/raw/refs/heads/master/point-clouds/toledo.laz",
        "toledo.laz");

    ddb::buildEpt({pc.string()}, ta.getFolder("ept").string());

    fs::path outFile = ta.getPath("output.webp");
    fs::path eptPath = ta.getPath(fs::path("ept") / "ept.json");

    ddb::generateThumb(eptPath, 256, outFile, true);

    EXPECT_TRUE(fs::exists(outFile));
    EXPECT_TRUE(io::Path(outFile).getSize() > 0);
>>>>>>> 9f43b56c
}

}  // namespace<|MERGE_RESOLUTION|>--- conflicted
+++ resolved
@@ -106,8 +106,6 @@
     EXPECT_TRUE(fs::exists(outFile));
     EXPECT_TRUE(io::Path(outFile).getSize() > 0);
 }
-<<<<<<< HEAD
-*/
 
 // Helper function to check if WebP image is not empty (not all transparent/white)
 bool isWebPImageNonEmpty(const fs::path& webpPath) {
@@ -241,24 +239,7 @@
 
     DDBVSIFree(buffer512);
     DDBVSIFree(buffer128);
-=======
-
-TEST(thumbnail, toledo_file) {
-    TestArea ta(TEST_NAME);
-    fs::path pc = ta.downloadTestAsset(
-        "https://github.com/DroneDB/test_data/raw/refs/heads/master/point-clouds/toledo.laz",
-        "toledo.laz");
-
-    ddb::buildEpt({pc.string()}, ta.getFolder("ept").string());
-
-    fs::path outFile = ta.getPath("output.webp");
-    fs::path eptPath = ta.getPath(fs::path("ept") / "ept.json");
-
-    ddb::generateThumb(eptPath, 256, outFile, true);
-
-    EXPECT_TRUE(fs::exists(outFile));
-    EXPECT_TRUE(io::Path(outFile).getSize() > 0);
->>>>>>> 9f43b56c
+
 }
 
 }  // namespace