/* This Source Code Form is subject to the terms of the Mozilla Public
 * License, v. 2.0. If a copy of the MPL was not distributed with this
 * file, You can obtain one at https://mozilla.org/MPL/2.0/. */

#include "request.h"
#include "../exceptions.h"
#include "../../logger.h"
#include "../../version.h"

namespace ddb::net{

Request::Request(const std::string &url, ReqType reqType) : url(url), reqType(reqType), curl(nullptr){
    try {
        curl = curl_easy_init();
        if (!curl) throw CURLException("Cannot initialize CURL");

        curl_easy_setopt(curl, CURLOPT_URL, url.c_str());

        if (is_logger_verbose()){
            curl_easy_setopt(curl, CURLOPT_VERBOSE, true);
        }

        if (reqType == ReqType::HTTP_POST){
            curl_easy_setopt(curl, CURLOPT_POST, true);
            curl_easy_setopt(curl, CURLOPT_POSTFIELDS, "");
        }

        curl_easy_setopt(curl, CURLOPT_USERAGENT, "dronedb-agent/" APP_VERSION);

    }catch (AppException &e) {
        if (curl) curl_easy_cleanup(curl);
        throw e;
    }
}

Request::~Request(){
    if (curl) curl_easy_cleanup(curl);
	curl = nullptr;
}

Request& Request::setVerifySSL(bool flag) {
	//VERIFYPEER basically makes sure the certificate itself is valid (i.e.,
	// signed by a trusted CA, the certificate chain is complete, etc).
	// VERIFYHOST checks that the host you're talking to is the host named in
	//	the certificate.
	curl_easy_setopt(curl, CURLOPT_SSL_VERIFYPEER, flag);

	return *this;
}

size_t write_data(void* ptr, size_t size, size_t nmemb, FILE* stream) {
	size_t written = fwrite(ptr, size, nmemb, stream);
	return written;
}

std::string Request::urlEncode(const std::string &str){
    char *encoded = curl_easy_escape(curl, str.c_str(), str.size());
    std::string s(encoded);
    curl_free(encoded);
    return s;
}

Response Request::send(){
    Response res;
    curl_easy_setopt(curl, CURLOPT_WRITEFUNCTION, Response::WriteCallback);
    curl_easy_setopt(curl, CURLOPT_WRITEDATA, (void *)&res);

    if (curl_easy_perform(curl) != CURLE_OK) throw CURLException("Cannot complete request to " + url);

    return res;
}

Request &Request::formData(std::initializer_list<std::string> params){
    std::vector<std::string> v = params;
    if (v.size() % 2 != 0) throw CURLException("Invalid number of formData parameters");

    std::stringstream ss;
    std::cerr << "1" << std::endl;
    for (int i = 0; params.size(); i += 2){
        std::cout << v[i].c_str() << "=" << v[i + 1].c_str() << std::endl;
        ss << urlEncode(v[i]) << "=" <<
              urlEncode(v[i + 1]);
        if (i + 2 < static_cast<int>(params.size())) ss << "&";
    }
    std::cerr << "2";
    curl_easy_setopt(curl, CURLOPT_POSTFIELDS, ss.str().c_str());

    return *this;
}

void Request::downloadToFile(const std::string &outFile){
    FILE *f = nullptr;

    f = fopen(outFile.c_str(), "wb");
    if (!f) throw FSException("Cannot open " + outFile + " for writing");

<<<<<<< HEAD
    curl_easy_setopt(curl, CURLOPT_NOPROGRESS, true);
    curl_easy_setopt(curl, CURLOPT_WRITEFUNCTION, nullptr);
=======
    curl_easy_setopt(curl, CURLOPT_NOPROGRESS, 1L);
    curl_easy_setopt(curl, CURLOPT_WRITEFUNCTION, write_data);
>>>>>>> a09be67b
    curl_easy_setopt(curl, CURLOPT_WRITEDATA, f);
    curl_easy_setopt(curl, CURLOPT_FOLLOWLOCATION, true);

    if (curl_easy_perform(curl) != CURLE_OK) throw CURLException("Cannot download " + url + ", perhaps the service is offline or unreachable.");

    fclose(f);
}

}
<|MERGE_RESOLUTION|>--- conflicted
+++ resolved
@@ -48,11 +48,6 @@
 	return *this;
 }
 
-size_t write_data(void* ptr, size_t size, size_t nmemb, FILE* stream) {
-	size_t written = fwrite(ptr, size, nmemb, stream);
-	return written;
-}
-
 std::string Request::urlEncode(const std::string &str){
     char *encoded = curl_easy_escape(curl, str.c_str(), str.size());
     std::string s(encoded);
@@ -88,19 +83,19 @@
     return *this;
 }
 
+size_t write_data(void* ptr, size_t size, size_t nmemb, FILE* stream) {
+    size_t written = fwrite(ptr, size, nmemb, stream);
+    return written;
+}
+
 void Request::downloadToFile(const std::string &outFile){
     FILE *f = nullptr;
 
     f = fopen(outFile.c_str(), "wb");
     if (!f) throw FSException("Cannot open " + outFile + " for writing");
 
-<<<<<<< HEAD
     curl_easy_setopt(curl, CURLOPT_NOPROGRESS, true);
-    curl_easy_setopt(curl, CURLOPT_WRITEFUNCTION, nullptr);
-=======
-    curl_easy_setopt(curl, CURLOPT_NOPROGRESS, 1L);
     curl_easy_setopt(curl, CURLOPT_WRITEFUNCTION, write_data);
->>>>>>> a09be67b
     curl_easy_setopt(curl, CURLOPT_WRITEDATA, f);
     curl_easy_setopt(curl, CURLOPT_FOLLOWLOCATION, true);
 
