--- conflicted
+++ resolved
@@ -22,12 +22,10 @@
     Request(const std::string &url, ReqType reqType);
     ~Request();
 
-<<<<<<< HEAD
     Response send();
     Request &formData(std::initializer_list<std::string> params);
-=======
-	Request& setVerifySSL(bool flag);
->>>>>>> a09be67b
+    Request& setVerifySSL(bool flag);
+
     void downloadToFile(const std::string &outFile);
 };
 
