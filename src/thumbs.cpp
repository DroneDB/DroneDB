/* This Source Code Form is subject to the terms of the Mozilla Public
 * License, v. 2.0. If a copy of the MPL was not distributed with this
 * file, You can obtain one at https://mozilla.org/MPL/2.0/. */
#include "thumbs.h"

#include <coordstransformer.h>
#include <epttiler.h>
#include <gdal_priv.h>
#include <gdal_utils.h>
#include <pointcloud.h>
#include <tiler.h>

#include <Options.hpp>
#include <cstdlib>
#include <filters/ColorinterpFilter.hpp>
#include <io/EptReader.hpp>
#include <sstream>

#include "dbops.h"
#include "exceptions.h"
#include "hash.h"
#include "mio.h"
#include "userprofile.h"
#include "utils.h"

namespace ddb{

fs::path getThumbFromUserCache(const fs::path &imagePath, int thumbSize, bool forceRecreate){
    if (std::rand() % 1000 == 0) cleanupThumbsUserCache();
    if (!fs::exists(imagePath)) throw FSException(imagePath.string() + " does not exist");

    const fs::path outdir = UserProfile::get()->getThumbsDir(thumbSize);
    io::Path p = imagePath;
    const fs::path thumbPath = outdir / getThumbFilename(imagePath, p.getModifiedTime(), thumbSize);
    return generateThumb(imagePath, thumbSize, thumbPath, forceRecreate);
}

bool supportsThumbnails(EntryType type){
    return type == Image || type == GeoImage || type == GeoRaster;
}

void generateThumbs(const std::vector<std::string> &input, const fs::path &output, int thumbSize, bool useCrc){
    if (input.size() > 1) io::assureFolderExists(output);
    const bool outputIsFile = input.size() == 1 && io::Path(output).checkExtension({"jpg", "jpeg"});

    const std::vector<fs::path> filePaths = std::vector<fs::path>(input.begin(), input.end());

    for (auto &fp : filePaths){
        LOGD << "Parsing entry " << fp.string();

        const EntryType type = fingerprint(fp);
        io::Path p(fp);

        // NOTE: This check is looking pretty ugly, maybe move "ept.json" in a const?
        if (supportsThumbnails(type) || fp.filename() == "ept.json") {
            fs::path outImagePath;
            if (useCrc){
                outImagePath = output / getThumbFilename(fp, p.getModifiedTime(), thumbSize);
            }else if (outputIsFile){
                outImagePath = output;
            }else{
                outImagePath = output / fs::path(fp).replace_extension(".jpg").filename();
            }
            std::cout << generateThumb(fp, thumbSize, outImagePath, true).string() << std::endl;
        }else{
            LOGD << "Skipping " << fp;
        }
    }
}


fs::path getThumbFilename(const fs::path &imagePath, time_t modifiedTime, int thumbSize){
    // Thumbnails are JPG files idenfitied by:
    // CRC64(imagePath + "*" + modifiedTime + "*" + thumbSize).jpg
    std::ostringstream os;
    os << imagePath.string() << "*" << modifiedTime << "*" << thumbSize;
    return fs::path(Hash::strCRC64(os.str()) + ".jpg");
}

void generateImageThumb(const fs::path& imagePath, int thumbSize, const fs::path& outImagePath) {

    // Compute image with GDAL otherwise
    GDALDatasetH hSrcDataset = GDALOpen(imagePath.string().c_str(), GA_ReadOnly);

    if (!hSrcDataset)
        throw GDALException("Cannot open " + imagePath.string() + " for reading");

    const int width = GDALGetRasterXSize(hSrcDataset);
    const int height = GDALGetRasterYSize(hSrcDataset);
    int targetWidth;
    int targetHeight;

    if (width > height){
        targetWidth = thumbSize;
        targetHeight = static_cast<int>((static_cast<float>(thumbSize) / static_cast<float>(width)) * static_cast<float>(height));
    } else {
        targetHeight = thumbSize;
        targetWidth = static_cast<int>((static_cast<float>(thumbSize) / static_cast<float>(height)) * static_cast<float>(width));
    }

    char** targs = nullptr;
    targs = CSLAddString(targs, "-outsize");
    targs = CSLAddString(targs, std::to_string(targetWidth).c_str());
    targs = CSLAddString(targs, std::to_string(targetHeight).c_str());

    targs = CSLAddString(targs, "-ot");
    targs = CSLAddString(targs, "Byte");

    targs = CSLAddString(targs, "-scale");

    targs = CSLAddString(targs, "-co");
    targs = CSLAddString(targs, "WRITE_EXIF_METADATA=NO");

    // Max 3 bands + alpha
    if (GDALGetRasterCount(hSrcDataset) > 4){
        targs = CSLAddString(targs, "-b");
        targs = CSLAddString(targs, "1");
        targs = CSLAddString(targs, "-b");
        targs = CSLAddString(targs, "2");
        targs = CSLAddString(targs, "-b");
        targs = CSLAddString(targs, "3");
    }

    CPLSetConfigOption("GDAL_PAM_ENABLED", "NO"); // avoid aux files for PNG tiles
    CPLSetConfigOption("GDAL_ALLOW_LARGE_LIBJPEG_MEM_ALLOC", "YES"); // Avoids ERROR 6: Reading this image would require libjpeg to allocate at least 107811081 bytes

    GDALTranslateOptions* psOptions = GDALTranslateOptionsNew(targs, nullptr);
    CSLDestroy(targs);
    GDALDatasetH hNewDataset = GDALTranslate(outImagePath.string().c_str(),
                                             hSrcDataset,
                                             psOptions,
                                             nullptr);
    GDALTranslateOptionsFree(psOptions);

    GDALClose(hNewDataset);
    GDALClose(hSrcDataset);

}

void drawCircle(uint8_t *buffer, uint8_t *alpha, int px, int py,
                          int radius, uint8_t r, uint8_t g, uint8_t b, int tileSize, int wSize) {
    int r2 = radius * radius;
    int area = r2 << 2;
    int rr = radius << 1;

    for (int i = 0; i < area; i++) {
        int tx = (i % rr) - radius;
        int ty = (i / rr) - radius;
        if (tx * tx + ty * ty <= r2) {
            int dx = px + tx;
            int dy = py + ty;
            if (dx >= 0 && dx < tileSize && dy >= 0 && dy < tileSize) {
                buffer[dy * tileSize + dx + wSize * 0] = r;
                buffer[dy * tileSize + dx + wSize * 1] = g;
                buffer[dy * tileSize + dx + wSize * 2] = b;
                alpha[dy * tileSize + dx] = 255;
            }
        }
    }
}

void addColorFilter(PointCloudInfo eptInfo, const bool hasColors, pdal::EptReader *eptReader, pdal::Stage*& main) {
    std::unique_ptr<pdal::ColorinterpFilter> colorFilter;
    if (!hasColors) {
        colorFilter.reset(new pdal::ColorinterpFilter());

        // Add ramp filter
        LOGD << "Adding ramp filter (" << eptInfo.bounds[2] << ", "
                 << eptInfo.bounds[5] << ")";

        pdal::Options cfOpts;
        cfOpts.add("ramp", "pestel_shades");
        cfOpts.add("minimum", eptInfo.bounds[2]);
        cfOpts.add("maximum", eptInfo.bounds[5]);
        colorFilter->setOptions(cfOpts);
        colorFilter->setInput(*eptReader);
        main = colorFilter.get();
    }
}

void RenderImage(const fs::path& outImagePath, const int tileSize, const int nBands, uint8_t* buffer, uint8_t* alphaBuffer) {

    GDALDriverH memDrv = GDALGetDriverByName("MEM");
    if (memDrv == nullptr) throw GDALException("Cannot create MEM driver");

    GDALDriverH pngDrv = GDALGetDriverByName("PNG");
    if (pngDrv == nullptr) throw GDALException("Cannot create PNG driver");

    // Need to create in-memory dataset
    // (PNG driver does not have Create() method)
    const GDALDatasetH dsTile = GDALCreate(memDrv, "", tileSize, tileSize,
                                           nBands + 1, GDT_Byte, nullptr);
    if (dsTile == nullptr) throw GDALException("Cannot create dsTile");

    if (GDALDatasetRasterIO(dsTile, GF_Write, 0, 0, tileSize, tileSize,
                            buffer, tileSize, tileSize, GDT_Byte, nBands,
                            nullptr, 0, 0, 0) != CE_None) {
        throw GDALException("Cannot write tile data");
    }

    const GDALRasterBandH tileAlphaBand = GDALGetRasterBand(dsTile, nBands + 1);
    GDALSetRasterColorInterpretation(tileAlphaBand, GCI_AlphaBand);

    if (GDALRasterIO(tileAlphaBand, GF_Write, 0, 0, tileSize, tileSize,
                     alphaBuffer, tileSize, tileSize, GDT_Byte, 0,
                     0) != CE_None) {
        throw GDALException("Cannot write tile alpha data");
    }

    const GDALDatasetH outDs = GDALCreateCopy(pngDrv, outImagePath.string().c_str(), dsTile,
                                              FALSE, nullptr, nullptr, nullptr);
    if (outDs == nullptr)
        throw GDALException("Cannot create output dataset " +
                            outImagePath.string());

    GDALClose(outDs);
    GDALClose(dsTile);

    LOGD << "Done drawing";
}

void generatePointCloudThumb(const fs::path &eptPath, int thumbSize,
                             const fs::path &outImagePath) {

    LOGD << "Generating point cloud thumb";

    try {
        PointCloudInfo eptInfo;

        // Open EPT
        int span;
        if (!getEptInfo(eptPath.string(), eptInfo, 3857, &span)) {
            throw InvalidArgsException("Cannot get EPT info for " +
                                       eptPath.string());
        }

        const auto tileSize = thumbSize;

        LOGD << "TileSize = " << tileSize;

        GlobalMercator mercator(tileSize);


        LOGD << "Bounds: " << eptInfo.bounds.size();
        LOGD << "PolyBounds: " << eptInfo.polyBounds.size();

        double oMinX;
        double oMaxX;
        double oMaxY;
        double oMinY;

        bool hasSpatialSystem = !eptInfo.wktProjection.empty();

        if (hasSpatialSystem) {
<<<<<<< HEAD
=======
            LOGD << "WktProjection: " << eptInfo.wktProjection;
        } else {
            LOGD << "No spatial system";
        }

        if (!eptInfo.polyBounds.empty()) {
>>>>>>> 255fc8e4
            oMinX = eptInfo.polyBounds.getPoint(0).y;
            oMaxX = eptInfo.polyBounds.getPoint(2).y;
            oMaxY = eptInfo.polyBounds.getPoint(2).x;
            oMinY = eptInfo.polyBounds.getPoint(0).x;

            LOGD << "Bounds (output SRS): (" << oMinX << "; " << oMinY
                 << ") - (" << oMaxX << "; " << oMaxY << ")";
        } else {
            oMinX = eptInfo.bounds[0];
            oMinY = eptInfo.bounds[1];

            oMaxX = eptInfo.bounds[3];
            oMaxY = eptInfo.bounds[4];

            LOGD << "Bounds: (" << oMinX << "; " << oMinY << ") - ("
                 << oMaxX << "; " << oMaxY << ")";
        }


        auto length =
            std::min(std::abs(oMaxX - oMinX), std::abs(oMaxY - oMinY));

        LOGD << "Length: " << length;

        if (length == 0) {

            LOGD << "Cannot properly calculate length, trying with bounds "
                    "instead";

            oMinX = eptInfo.bounds[0];
            oMaxX = eptInfo.bounds[3];

            oMaxY = eptInfo.bounds[4];
            oMinY = eptInfo.bounds[1];

            LOGD << "Bounds: (" << oMinX << "; " << oMinY << ") - (" << oMaxX
                 << "; " << oMaxY << ")";

            length = std::min(std::abs(oMaxX - oMinX), std::abs(oMaxY - oMinY));

            LOGD << "New Length: " << length;

            if (length < 0) {
                throw GDALException(
                    "Cannot calculate length: spatial system not supported");
            }

            LOGD << "Length OK, proceeding without spatial system";

            hasSpatialSystem = false;
        }


        // Max/min zoom level
        const auto tMinZ = mercator.zoomForLength(length);

        LOGD << "MinZ: " << tMinZ;

        const auto hasColors = std::find(eptInfo.dimensions.begin(), eptInfo.dimensions.end(), "Red") != eptInfo.dimensions.end() &&
                        std::find(eptInfo.dimensions.begin(), eptInfo.dimensions.end(), "Green") != eptInfo.dimensions.end() &&
                        std::find(eptInfo.dimensions.begin(), eptInfo.dimensions.end(), "Blue") != eptInfo.dimensions.end();

        LOGD << "Has colors: " << (hasColors ? "true" : "false");

#ifdef _WIN32
        const fs::path caBundlePath = io::getDataPath("curl-ca-bundle.crt");
        if (!caBundlePath.empty()) {
            LOGD << "ARBITRER CA Bundle: " << caBundlePath.string();
            std::stringstream ss;
            ss << "ARBITER_CA_INFO=" << caBundlePath.string();
            if (_putenv(ss.str().c_str()) != 0) {
                LOGD << "Cannot set ARBITER_CA_INFO";
            }
        }
#endif

        const auto tz = tMinZ;

        pdal::Options eptOpts;
        eptOpts.add("filename", ("." / eptPath).string());

        // We could reduce the resolution but this would leave empty gaps in the rasterized output
        double resolution = tz < 0 ? 1 : mercator.resolution(tz);
        eptOpts.add("resolution", resolution);
        LOGD << "EPT resolution: " << resolution;
        
        std::unique_ptr<pdal::EptReader> eptReader = std::make_unique<pdal::EptReader>();
        pdal::Stage *main = eptReader.get();
        eptReader->setOptions(eptOpts);
        LOGD << "Options set";

        // -----------------------------------------------------------------

        addColorFilter(eptInfo, hasColors, eptReader.get(), main);

        LOGD << "Before prepare";

        pdal::PointTable table;
        main->prepare(table);
        pdal::PointViewSet point_view_set;

        LOGD << "PointTable prepared";

        try {
            point_view_set = main->execute(table);
        } catch (const pdal::pdal_error &e) {
            throw PDALException(e.what());
        }

        pdal::PointViewPtr point_view = *point_view_set.begin();

        LOGD << "Fetched " << point_view->size() << " points";

        if (point_view->empty()) {
            throw GDALException("No points fetched from cloud, check zoom level");
        }

        pdal::Dimension::IdList dims = point_view->dims();

        const auto wSize = tileSize * tileSize;

        constexpr int nBands = 3;
        const int bufSize = GDALGetDataTypeSizeBytes(GDT_Byte) * wSize;
        std::unique_ptr<uint8_t> buffer(new uint8_t[bufSize * nBands]);
        std::unique_ptr<uint8_t> alphaBuffer(new uint8_t[bufSize]);
        std::unique_ptr<float> zBuffer(new float[bufSize]);

        memset(buffer.get(), 0, bufSize * nBands);
        memset(alphaBuffer.get(), 0, bufSize);

        for (int i = 0; i < wSize; i++) {
            zBuffer.get()[i] = -99999.0;
        }

        const double tileScaleW = tileSize / (oMaxX - oMinX);
        const double tileScaleH = tileSize / (oMaxY - oMinY);

        LOGD << "TileScaleW = " << tileScaleW;
        LOGD << "TileScaleH = " << tileScaleH;

        if (hasSpatialSystem) {
            CoordsTransformer ict(eptInfo.wktProjection, 3857);

            for (pdal::PointId idx = 0; idx < point_view->size(); ++idx) {
                auto p = point_view->point(idx);
                auto x = p.getFieldAs<double>(pdal::Dimension::Id::X);
                auto y = p.getFieldAs<double>(pdal::Dimension::Id::Y);
                auto z = p.getFieldAs<double>(pdal::Dimension::Id::Z);

                ict.transform(&x, &y);

                // Map projected coordinates to local PNG coordinates
                int px = std::round((x - oMinX) * tileScaleW);
                int py = tileSize - 1 - std::round((y - oMinY) * tileScaleH);

                if (px >= 0 && px < tileSize && py >= 0 && py < tileSize) {
                    // Within bounds
                    const auto red = p.getFieldAs<uint8_t>(pdal::Dimension::Id::Red);
                    const auto green = p.getFieldAs<uint8_t>(pdal::Dimension::Id::Green);
                    const auto blue = p.getFieldAs<uint8_t>(pdal::Dimension::Id::Blue);

                    if (zBuffer.get()[py * tileSize + px] < z) {
                        zBuffer.get()[py * tileSize + px] = z;
                        drawCircle(buffer.get(), alphaBuffer.get(), px, py, 2,
                                   red, green, blue, tileSize, wSize);
                    }
                }
            }

        } else {
            for (pdal::PointId idx = 0; idx < point_view->size(); ++idx) {
                auto p = point_view->point(idx);
                auto x = p.getFieldAs<double>(pdal::Dimension::Id::X);
                auto y = p.getFieldAs<double>(pdal::Dimension::Id::Y);
                auto z = p.getFieldAs<double>(pdal::Dimension::Id::Z);

                // Map projected coordinates to local PNG coordinates
                int px = std::round((x - oMinX) * tileScaleW);
                int py = tileSize - 1 - std::round((y - oMinY) * tileScaleH);

                if (px >= 0 && px < tileSize && py >= 0 && py < tileSize) {

                    // Within bounds (shift to uint8_t)
                    const uint8_t red = p.getFieldAs<uint16_t>(pdal::Dimension::Id::Red) >> 8;
                    const uint8_t green = p.getFieldAs<uint16_t>(pdal::Dimension::Id::Green) >> 8;
                    const uint8_t blue = p.getFieldAs<uint16_t>(pdal::Dimension::Id::Blue) >> 8;

                    if (zBuffer.get()[py * tileSize + px] < z) {
                        zBuffer.get()[py * tileSize + px] = z;
                        drawCircle(buffer.get(), alphaBuffer.get(), px, py, 2,
                                   red, green, blue, tileSize, wSize);
                    }
                }
            }
        }

        RenderImage(outImagePath, tileSize, nBands, buffer.get(), alphaBuffer.get());        

    } catch(const std::exception& e) {
        LOGD << e.what();
    } catch(const std::string& e) {
        LOGD << e;
    }
}

// imagePath can be either absolute or relative and it's up to the user to
// invoke the function properly as to avoid conflicts with relative paths
fs::path generateThumb(const fs::path &imagePath, int thumbSize, const fs::path &outImagePath, bool forceRecreate){
    if (!exists(imagePath)) throw FSException(imagePath.string() + " does not exist");

    // Check existance of thumbnail, return if exists
    if (exists(outImagePath) && !forceRecreate){
        return outImagePath;
    }

    LOGD << "ImagePath = " << imagePath;
    LOGD << "OutImagePath = " << outImagePath;
    LOGD << "Size = " << thumbSize;

    if (imagePath.filename() == "ept.json")
        generatePointCloudThumb(imagePath, thumbSize, outImagePath);
    else
        generateImageThumb(imagePath, thumbSize, outImagePath);

    return outImagePath;
}

void cleanupThumbsUserCache(){
    LOGD << "Cleaning up thumbs user cache";

    const time_t threshold = utils::currentUnixTimestamp() - 60 * 60 * 24 * 5; // 5 days
    const fs::path thumbsDir = UserProfile::get()->getThumbsDir();
    std::vector<fs::path> cleanupDirs;

    // Iterate size directories
    for(auto sd = fs::recursive_directory_iterator(thumbsDir);
            sd != fs::recursive_directory_iterator();
            ++sd ){
        fs::path sizeDir = sd->path();
        if (is_directory(sizeDir)){
            for(auto t = fs::recursive_directory_iterator(sizeDir);
                    t != fs::recursive_directory_iterator();
                    ++t ){
                fs::path thumb = t->path();
                if (io::Path(thumb).getModifiedTime() < threshold){
                    if (fs::remove(thumb)) LOGD << "Cleaned " << thumb.string();
                    else LOGD << "Cannot clean " << thumb.string();
                }
            }

            if (is_empty(sizeDir)){
                // Remove directory too
                cleanupDirs.push_back(sizeDir);
            }
        }
    }

    for (auto &d : cleanupDirs){
        if (fs::remove(d)) LOGD << "Cleaned " << d.string();
        else LOGD << "Cannot clean " << d.string();
    }
}

}<|MERGE_RESOLUTION|>--- conflicted
+++ resolved
@@ -252,15 +252,12 @@
         bool hasSpatialSystem = !eptInfo.wktProjection.empty();
 
         if (hasSpatialSystem) {
-<<<<<<< HEAD
-=======
             LOGD << "WktProjection: " << eptInfo.wktProjection;
         } else {
             LOGD << "No spatial system";
         }
 
-        if (!eptInfo.polyBounds.empty()) {
->>>>>>> 255fc8e4
+        if (hasSpatialSystem) {
             oMinX = eptInfo.polyBounds.getPoint(0).y;
             oMaxX = eptInfo.polyBounds.getPoint(2).y;
             oMaxY = eptInfo.polyBounds.getPoint(2).x;
