/* This Source Code Form is subject to the terms of the Mozilla Public
 * License, v. 2.0. If a copy of the MPL was not distributed with this
 * file, You can obtain one at https://mozilla.org/MPL/2.0/. */

#include <gdal_priv.h>
#include "ddb.h"

#include <passwordmanager.h>

#include "dbops.h"
#include "info.h"
#include "status.h"
#include "version.h"
#include "mio.h"
#include "logger.h"
#include "database.h"
#include "net.h"
#include "entry.h"
#include "json.h"
#include "exceptions.h"
#include "utils.h"

using namespace ddb;

char ddbLastError[255];

// Could not be enough in a multi-threaded environment: check std::once_flag and std::call_once instead
static bool initialized = false;

void DDBRegisterProcess(bool verbose) {

	// Prevent multiple initializations
	if (initialized) {
		LOGD << "Called DDBRegisterProcess when already initialized";
		return;
	}
#ifndef WIN32
	// Windows does not let us change env vars for some reason
	// so this works only on Unix
	std::string projPaths = io::getExeFolderPath().string() + ":/usr/share/proj";
	setenv("PROJ_LIB", projPaths.c_str(), 1);
#endif

	// Gets the environment variable to enable logging to file
	const auto logToFile = std::getenv(DDB_LOG_ENV) != nullptr;

	init_logger(logToFile);
	if (verbose || logToFile) {
		set_logger_verbose();
	}
	Database::Initialize();
	net::Initialize();
	GDALAllRegister();

	initialized = true;
}

const char* DDBGetVersion() {
	return APP_VERSION;
}

DDBErr DDBInit(const char* directory, char** outPath) {
	DDB_C_BEGIN

	if (directory == nullptr)
		throw InvalidArgsException("No directory provided");

	if (outPath == nullptr)
		throw InvalidArgsException("No output provided");

	const fs::path dirPath = directory;
	if (!exists(dirPath)) throw FSException("Invalid directory: " + dirPath.string() + " (does not exist)");

	auto ddbDirPath = dirPath / ".ddb";
	if (std::string(directory) == ".") ddbDirPath = ".ddb"; // Nicer to the eye
	const auto dbasePath = ddbDirPath / "dbase.sqlite";

	LOGD << "Checking if .ddb directory exists...";
	if (exists(ddbDirPath)) {
		throw FSException("Cannot initialize database: " + ddbDirPath.string() + " already exists");
	}
	
	if (create_directory(ddbDirPath)) {
		LOGD << ddbDirPath.string() + " created";
	}
	else {
		throw FSException("Cannot create directory: " + ddbDirPath.string() + ". Check that you have the proper permissions?");
	}

	LOGD << "Checking if database exists...";
	if (exists(dbasePath))
	{
		throw FSException(ddbDirPath.string() + " already exists");
	}
	LOGD << "Creating " << dbasePath.string();

	// Create database
	auto db = std::make_unique<Database>();
	db->open(dbasePath.string());
	db->createTables();
	db->close();

	utils::copyToPtr(ddbDirPath.string(), outPath);
	DDB_C_END
}

const char* DDBGetLastError()
{
	return ddbLastError;
}

void DDBSetLastError(const char* err) {
	strncpy(ddbLastError, err, 255);
	ddbLastError[254] = '\0';
}

DDBErr DDBAdd(const char* ddbPath, const char** paths, int numPaths, char** output, bool recursive) {
	DDB_C_BEGIN

		if (ddbPath == nullptr)
			throw InvalidArgsException("No directory provided");

		if (paths == nullptr || numPaths == 0)
			throw InvalidArgsException("No paths provided");

		if (output == nullptr)
			throw InvalidArgsException("No output provided");

		const auto db = ddb::open(std::string(ddbPath), true);
		const std::vector<std::string> pathList(paths, paths + numPaths);
		auto outJson = json::array();
		ddb::addToIndex(db.get(), ddb::expandPathList(pathList,
		                                              recursive,
		                                              0), [&outJson](const Entry& e, bool)
		{
			json j;
			e.toJSON(j);
			outJson.push_back(j);
			return true;
		});

		utils::copyToPtr(outJson.dump(), output);
	DDB_C_END
}

DDBErr DDBRemove(const char* ddbPath, const char** paths, int numPaths) {
	DDB_C_BEGIN

		if (ddbPath == nullptr)
			throw InvalidArgsException("No directory provided");

		if (paths == nullptr || numPaths == 0)
			throw InvalidArgsException("No paths provided");

		const auto db = ddb::open(std::string(ddbPath), true);
		const std::vector<std::string> pathList(paths, paths + numPaths);

		removeFromIndex(db.get(), pathList);
	DDB_C_END
}

DDBErr DDBInfo(const char** paths, int numPaths, char** output, const char* format, bool recursive, int maxRecursionDepth, const char* geometry, bool withHash, bool stopOnError) {
	DDB_C_BEGIN

		if (format == nullptr || strlen(format) == 0)
			throw InvalidArgsException("No format provided");

		if (geometry == nullptr || strlen(geometry) == 0)
			throw InvalidArgsException("No format provided");

		if (paths == nullptr || numPaths == 0)
			throw InvalidArgsException("No paths provided");

		if (output == nullptr)
			throw InvalidArgsException("No output provided");

		const std::vector<std::string> input(paths, paths + numPaths);
		std::ostringstream ss;
		info(input, ss, format, recursive, maxRecursionDepth,
		     geometry, withHash, stopOnError);
		utils::copyToPtr(ss.str(), output);
	DDB_C_END
}

DDBErr DDBList(const char* ddbPath, const char** paths, int numPaths, char** output, const char* format, bool recursive, int maxRecursionDepth) {
	DDB_C_BEGIN

		if (ddbPath == nullptr)
			throw InvalidArgsException("No ddb path provided");

		if (format == nullptr || strlen(format) == 0)
			throw InvalidArgsException("No format provided");

		if (paths == nullptr || numPaths == 0)
			throw InvalidArgsException("No paths provided");

		if (output == nullptr)
			throw InvalidArgsException("No output provided");

		const auto db = ddb::open(std::string(ddbPath), true);
		const std::vector<std::string> pathList(paths, paths + numPaths);

		std::ostringstream ss;
		listIndex(db.get(), pathList, ss, format, recursive, maxRecursionDepth);

		utils::copyToPtr(ss.str(), output);

	DDB_C_END
}

DDBErr DDBAppendPassword(const char* ddbPath, const char* password) {
	DDB_C_BEGIN

		if (ddbPath == nullptr)
			throw InvalidArgsException("No ddb path provided");

		if (password == nullptr || strlen(password) == 0)
			throw InvalidArgsException("No password provided");

		const auto db = ddb::open(std::string(ddbPath), true);

		PasswordManager manager(db.get());

		manager.append(std::string(password));
	
	DDB_C_END
}

DDBErr DDBVerifyPassword(const char* ddbPath, const char* password, bool* verified) {
	DDB_C_BEGIN

		if (ddbPath == nullptr)
			throw InvalidArgsException("No ddb path provided");

		// We allow empty password verification
		if (password == nullptr)
			throw InvalidArgsException("No password provided");

		if (verified == nullptr)
			throw InvalidArgsException("Output parameter pointer is null");

		const auto db = ddb::open(std::string(ddbPath), true);

		PasswordManager manager(db.get());

		*verified = manager.verify(std::string(password));
	
	DDB_C_END
}

DDBErr DDBClearPasswords(const char* ddbPath) {
	DDB_C_BEGIN

		if (ddbPath == nullptr)
			throw InvalidArgsException("No ddb path provided");

		const auto db = ddb::open(std::string(ddbPath), true);

		PasswordManager manager(db.get());

		manager.clearAll();

<<<<<<< HEAD
DDB_C_END
}


DDB_DLL DDBErr DDBStatus(const char* ddbPath, char** output) {
DDB_C_BEGIN

	if (ddbPath == nullptr)
		throw InvalidArgsException("No ddb path provided");

	if (output == nullptr)
		throw InvalidArgsException("No output provided");

    const auto db = ddb::open(std::string(ddbPath), true);

    std::ostringstream ss;
	
    const auto cb = [&ss](ddb::FileStatus status, const std::string& string)
    {
        switch (status){
        case ddb::NotIndexed:
            ss << "?\t";
            break;
        case ddb::Deleted:
            ss << "!\t";
            break;
        case ddb::Modified:
            ss << "M\t";
            break;
        }
    };
	
    
    statusIndex(db.get(), cb);

    utils::copyToPtr(ss.str(), output);
	
DDB_C_END
=======
	DDB_C_END
>>>>>>> 17e21995
}<|MERGE_RESOLUTION|>--- conflicted
+++ resolved
@@ -258,48 +258,43 @@
 
 		PasswordManager manager(db.get());
 
-		manager.clearAll();
-
-<<<<<<< HEAD
-DDB_C_END
-}
-
+    manager.clearAll();
+  
+  DDB_C_END
+}
 
 DDB_DLL DDBErr DDBStatus(const char* ddbPath, char** output) {
-DDB_C_BEGIN
-
-	if (ddbPath == nullptr)
-		throw InvalidArgsException("No ddb path provided");
-
-	if (output == nullptr)
-		throw InvalidArgsException("No output provided");
-
-    const auto db = ddb::open(std::string(ddbPath), true);
-
-    std::ostringstream ss;
-	
-    const auto cb = [&ss](ddb::FileStatus status, const std::string& string)
-    {
-        switch (status){
-        case ddb::NotIndexed:
-            ss << "?\t";
-            break;
-        case ddb::Deleted:
-            ss << "!\t";
-            break;
-        case ddb::Modified:
-            ss << "M\t";
-            break;
-        }
-    };
-	
-    
-    statusIndex(db.get(), cb);
-
-    utils::copyToPtr(ss.str(), output);
-	
-DDB_C_END
-=======
-	DDB_C_END
->>>>>>> 17e21995
+  DDB_C_BEGIN
+
+    if (ddbPath == nullptr)
+      throw InvalidArgsException("No ddb path provided");
+
+    if (output == nullptr)
+      throw InvalidArgsException("No output provided");
+
+      const auto db = ddb::open(std::string(ddbPath), true);
+
+      std::ostringstream ss;
+
+      const auto cb = [&ss](ddb::FileStatus status, const std::string& string)
+      {
+          switch (status){
+          case ddb::NotIndexed:
+              ss << "?\t";
+              break;
+          case ddb::Deleted:
+              ss << "!\t";
+              break;
+          case ddb::Modified:
+              ss << "M\t";
+              break;
+          }
+      };
+
+      statusIndex(db.get(), cb);
+
+      utils::copyToPtr(ss.str(), output);
+
+  DDB_C_END
+
 }