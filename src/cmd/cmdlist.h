/* This Source Code Form is subject to the terms of the Mozilla Public
 * License, v. 2.0. If a copy of the MPL was not distributed with this
 * file, You can obtain one at https://mozilla.org/MPL/2.0/. */
#ifndef LIST_H
#define LIST_H

#include <map>
#include "build.h"
#include "init.h"
#include "add.h"
#include "remove.h"
#include "sync.h"
#include "geoproj.h"
#include "info.h"
#include "list.h"
#include "thumbs.h"
#include "setexif.h"
#include "login.h"
#include "logout.h"
#include "tile.h"
#include "share.h"
#include "system.h"
<<<<<<< HEAD
#include "status.h"
=======
#include "password.h"
>>>>>>> 17e21995

namespace cmd {

std::map<std::string, Command*> commands = {
    {"build", new Build()},
    {"init", new Init()},
    {"add", new Add()},
    {"remove", new Remove()},
    {"sync", new Sync()},
    {"geoproj", new GeoProj()},
    {"info", new Info()},
    {"list", new List()},
    {"thumbs", new Thumbs()},
    {"setexif", new SetExif()},
    {"login", new Login()},
    {"logout", new Logout()},
    {"tile", new Tile()},
    {"share", new Share()},
    {"system", new System()},
<<<<<<< HEAD
    {"status", new Status()}
=======
    {"password", new Password()}
>>>>>>> 17e21995
};

std::map<std::string, std::string> aliases = {
    {"rm", "remove"},
    {"r", "remove"},
    {"a", "add"},
    {"s", "sync"},
    {"gp", "geoproj"},
    {"i", "info"},
    {"ls", "list"},
    {"sh", "share"},
    {"psw", "password"}
};

}

#endif // LIST_H<|MERGE_RESOLUTION|>--- conflicted
+++ resolved
@@ -20,48 +20,42 @@
 #include "tile.h"
 #include "share.h"
 #include "system.h"
-<<<<<<< HEAD
 #include "status.h"
-=======
 #include "password.h"
->>>>>>> 17e21995
 
 namespace cmd {
 
-std::map<std::string, Command*> commands = {
-    {"build", new Build()},
-    {"init", new Init()},
-    {"add", new Add()},
-    {"remove", new Remove()},
-    {"sync", new Sync()},
-    {"geoproj", new GeoProj()},
-    {"info", new Info()},
-    {"list", new List()},
-    {"thumbs", new Thumbs()},
-    {"setexif", new SetExif()},
-    {"login", new Login()},
-    {"logout", new Logout()},
-    {"tile", new Tile()},
-    {"share", new Share()},
-    {"system", new System()},
-<<<<<<< HEAD
-    {"status", new Status()}
-=======
-    {"password", new Password()}
->>>>>>> 17e21995
-};
+  std::map<std::string, Command*> commands = {
+      {"build", new Build()},
+      {"init", new Init()},
+      {"add", new Add()},
+      {"remove", new Remove()},
+      {"sync", new Sync()},
+      {"geoproj", new GeoProj()},
+      {"info", new Info()},
+      {"list", new List()},
+      {"thumbs", new Thumbs()},
+      {"setexif", new SetExif()},
+      {"login", new Login()},
+      {"logout", new Logout()},
+      {"tile", new Tile()},
+      {"share", new Share()},
+      {"system", new System()},
+      {"status", new Status()},
+      {"password", new Password()}
+  };
 
-std::map<std::string, std::string> aliases = {
-    {"rm", "remove"},
-    {"r", "remove"},
-    {"a", "add"},
-    {"s", "sync"},
-    {"gp", "geoproj"},
-    {"i", "info"},
-    {"ls", "list"},
-    {"sh", "share"},
-    {"psw", "password"}
-};
+  std::map<std::string, std::string> aliases = {
+      {"rm", "remove"},
+      {"r", "remove"},
+      {"a", "add"},
+      {"s", "sync"},
+      {"gp", "geoproj"},
+      {"i", "info"},
+      {"ls", "list"},
+      {"sh", "share"},
+      {"psw", "password"}
+  };
 
 }
 
