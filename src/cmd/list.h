/* This Source Code Form is subject to the terms of the Mozilla Public
 * License, v. 2.0. If a copy of the MPL was not distributed with this
 * file, You can obtain one at https://mozilla.org/MPL/2.0/. */

<<<<<<< HEAD
#include <map>
#include "build.h"
#include "init.h"
#include "add.h"
#include "remove.h"
#include "sync.h"
#include "geoproj.h"
#include "info.h"
#include "thumbs.h"
#include "set.h"
#include "login.h"
#include "logout.h"
#include "tile.h"
#include "system.h"
#include "share.h"

namespace cmd {

std::map<std::string, Command*> commands = {
    {"build", new Build()},
    {"init", new Init()},
    {"add", new Add()},
    {"remove", new Remove()},
    {"sync", new Sync()},
    {"geoproj", new GeoProj()},
    {"info", new Info()},
    {"thumbs", new Thumbs()},
    {"set", new Set()},
    {"login", new Login()},
    {"logout", new Logout()},
    {"share", new Share()},
    {"tile", new Tile()},
    {"system", new System()}
};
=======
#ifndef LIST_CMD_H
#define LIST_CMD_H

#include "command.h"

namespace cmd {

class List : public Command {
  public:
    List() {}
>>>>>>> a04041f7

    virtual void run(cxxopts::ParseResult &opts) override;
    virtual void setOptions(cxxopts::Options &opts) override;
    virtual std::string description() override;
};

}

#endif // LIST_CMD_H<|MERGE_RESOLUTION|>--- conflicted
+++ resolved
@@ -2,42 +2,6 @@
  * License, v. 2.0. If a copy of the MPL was not distributed with this
  * file, You can obtain one at https://mozilla.org/MPL/2.0/. */
 
-<<<<<<< HEAD
-#include <map>
-#include "build.h"
-#include "init.h"
-#include "add.h"
-#include "remove.h"
-#include "sync.h"
-#include "geoproj.h"
-#include "info.h"
-#include "thumbs.h"
-#include "set.h"
-#include "login.h"
-#include "logout.h"
-#include "tile.h"
-#include "system.h"
-#include "share.h"
-
-namespace cmd {
-
-std::map<std::string, Command*> commands = {
-    {"build", new Build()},
-    {"init", new Init()},
-    {"add", new Add()},
-    {"remove", new Remove()},
-    {"sync", new Sync()},
-    {"geoproj", new GeoProj()},
-    {"info", new Info()},
-    {"thumbs", new Thumbs()},
-    {"set", new Set()},
-    {"login", new Login()},
-    {"logout", new Logout()},
-    {"share", new Share()},
-    {"tile", new Tile()},
-    {"system", new System()}
-};
-=======
 #ifndef LIST_CMD_H
 #define LIST_CMD_H
 
@@ -48,7 +12,6 @@
 class List : public Command {
   public:
     List() {}
->>>>>>> a04041f7
 
     virtual void run(cxxopts::ParseResult &opts) override;
     virtual void setOptions(cxxopts::Options &opts) override;
