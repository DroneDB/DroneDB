--- conflicted
+++ resolved
@@ -52,45 +52,10 @@
         info.pointCount = qi.m_pointCount;
 
         if (qi.m_srs.valid()){
-<<<<<<< HEAD
-            OGRSpatialReferenceH hSrs = OSRNewSpatialReference(nullptr);
-            OGRSpatialReferenceH hTgt = OSRNewSpatialReference(nullptr);
-
-            std::string proj = qi.m_srs.getProj4();
-            if (OSRImportFromProj4(hSrs, proj.c_str()) != OGRERR_NONE){
-                throw GDALException("Cannot import spatial reference system " + proj + ". Is PROJ available?");
-            }
-            OSRSetAxisMappingStrategy(hSrs, OSRAxisMappingStrategy::OAMS_TRADITIONAL_GIS_ORDER);
-
-            OSRImportFromEPSG(hTgt, polyBoundsSrs);
-            OGRCoordinateTransformationH hTransform = OCTNewCoordinateTransformation(hSrs, hTgt);
-
-            double geoMinX = bbox.minx;
-            double geoMinY = bbox.miny;
-            double geoMinZ = bbox.minz;
-            double geoMaxX = bbox.maxx;
-            double geoMaxY = bbox.maxy;
-            double geoMaxZ = bbox.maxz;
-
-            bool minSuccess = OCTTransform(hTransform, 1, &geoMinX, &geoMinY, &geoMinZ);
-            bool maxSuccess = OCTTransform(hTransform, 1, &geoMaxX, &geoMaxY, &geoMaxZ);
-
-            if (!minSuccess || !maxSuccess){
-                throw GDALException("Cannot transform coordinates " + bbox.toWKT() + " to " + proj);
-            }
-
-            info.polyBounds.clear();
-            info.polyBounds.addPoint(geoMinY, geoMinX, geoMinZ);
-            info.polyBounds.addPoint(geoMinY, geoMaxX, geoMinZ);
-            info.polyBounds.addPoint(geoMaxY, geoMaxX, geoMinZ);
-            info.polyBounds.addPoint(geoMaxY, geoMinX, geoMinZ);
-            info.polyBounds.addPoint(geoMinY, geoMinX, geoMinZ);
-=======
             info.wktProjection = qi.m_srs.getWKT();
         }else{
             info.wktProjection = "";
         }
->>>>>>> cb82649e
 
         info.dimensions.clear();
         for (auto &dim : qi.m_dimNames){
@@ -117,6 +82,7 @@
                 if (OSRImportFromProj4(hSrs, proj.c_str()) != OGRERR_NONE){
                     throw GDALException("Cannot import spatial reference system " + proj + ". Is PROJ available?");
                 }
+                OSRSetAxisMappingStrategy(hSrs, OSRAxisMappingStrategy::OAMS_TRADITIONAL_GIS_ORDER);
 
                 OSRImportFromEPSG(hTgt, polyBoundsSrs);
                 OGRCoordinateTransformationH hTransform = OCTNewCoordinateTransformation(hSrs, hTgt);
