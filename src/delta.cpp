﻿/* This Source Code Form is subject to the terms of the Mozilla Public
 * License, v. 2.0. If a copy of the MPL was not distributed with this
 * file, You can obtain one at https://mozilla.org/MPL/2.0/. */


#include <mio.h>

#include <algorithm>
#include <optional>
#include <utility>
#include <vector>

#include "dbops.h"
#include "exceptions.h"
#include "delta.h"


namespace ddb {

std::vector<SimpleEntry> getAllSimpleEntries(Database* db) {
    auto q = db->query("SELECT path, hash, type FROM entries");

    std::vector<SimpleEntry> entries;

    while (q->fetch()) {
        SimpleEntry e(q->getText(0), q->getText(1),
                      static_cast<EntryType>(q->getInt(2)));

        entries.push_back(e);
    }

    q->reset();

    return entries;
}

void delta(Database* sourceDb, Database* targetDb, std::ostream& output,
           const std::string& format) {

    const auto source = getAllSimpleEntries(sourceDb);
    const auto destination = getAllSimpleEntries(targetDb);

    auto delta = getDelta(source, destination);

    if (format == "json") {

        json j = delta;
        
        output << j.dump();

    } else if (format == "text") {
<<<<<<< HEAD
        
        bool noChanges = delta.copies.size() + delta.adds.size() + delta.removes.size();

        if (noChanges) {
            output << "No changes" << std::endl;
            return;
        }

        for (const CopyAction& cpy : delta.copies)
            output << cpy.source << " => " << cpy.destination << std::endl;

        for (const AddAction& add : delta.adds)
            output << " + [" << typeToHuman(add.type) << "] " << add.path << std::endl;

        for (const RemoveAction& rem : delta.removes)
            output << " - [" << typeToHuman(rem.type) << "] " << rem.path << std::endl;

=======
        for (const CopyAction& cpy : delta.copies)
            output << "C\t" << cpy.source << " => " << cpy.destination << std::endl;

        for (const AddAction& add : delta.adds)
            output << "A\t" << add.path << (add.type == EntryType::Directory ? " (D)" : "") << std::endl;

        for (const RemoveAction& rem : delta.removes)
            output << "D\t" << rem.path << (rem.type == EntryType::Directory ? " (D)" : "") << std::endl;
>>>>>>> 2a9ef476
    }
}

Delta getDelta(std::vector<SimpleEntry> source,
               std::vector<SimpleEntry> destination) {
                   
    std::vector<CopyAction> copies;
    std::vector<RemoveAction> removes;
    std::vector<AddAction> adds;

    // Sort by path
    std::sort(source.begin(), source.end(),
              [](const SimpleEntry& l, const SimpleEntry& r) {
                  return l.path < r.path;
              });

    // Sort by path
    std::sort(destination.begin(), destination.end(),
              [](const SimpleEntry& l, const SimpleEntry& r) {
                  return l.path < r.path;
              });

    for (const SimpleEntry& entry : source) {
        const auto inDestWithSameHashAndPath =
            std::find_if(destination.begin(), destination.end(),
                         [&entry](const SimpleEntry& e) {
                             return e.hash == entry.hash &&
                                    e.type == entry.type &&
                                    e.path == entry.path;
                         }) != destination.end();

        if (inDestWithSameHashAndPath) {
            LOGD << "SKIP -> " << entry.toString();
            continue;
        }

        const auto inDestWithSameHashEntry = std::find_if(
            destination.begin(), destination.end(),
            [&entry](const SimpleEntry& e) {
                return e.hash == entry.hash && e.type == entry.type;
            });

        if (inDestWithSameHashEntry == destination.end()) {
            LOGD << "ADD  -> " << entry.toString();
            adds.emplace_back(AddAction(entry.path, entry.type));
            continue;
        }

        if (inDestWithSameHashEntry->type != Directory) {
            LOGD << "COPY -> " << inDestWithSameHashEntry->toString() << " =>"
                 << entry.toString();
            copies.emplace_back(
                CopyAction(inDestWithSameHashEntry->path, entry.path));
        } else {
            LOGD << "ADD FOLDER -> " << entry.toString();
            adds.emplace_back(AddAction(entry.path, entry.type));
        }
    }

    for (const SimpleEntry& entry : destination) {
        const auto notInSourceWithSamePath = std::find_if(
            source.begin(), source.end(), [&entry](const SimpleEntry& e) {
                return e.path == entry.path && e.type == entry.type;
            });

        if (notInSourceWithSamePath == source.end()) {
            LOGD << "DEL  -> " << entry.toString();
            removes.emplace_back(RemoveAction(entry.path, entry.type));
        }
    }

    // Sort removes by path descending
    std::sort(removes.begin(), removes.end(),
              [](const RemoveAction& l, const RemoveAction& r) {
                  return l.path > r.path;
              });


    Delta d;
    d.copies = copies;
    d.removes = removes;
    d.adds = adds;

    return d;
}

}  // namespace ddb<|MERGE_RESOLUTION|>--- conflicted
+++ resolved
@@ -49,7 +49,6 @@
         output << j.dump();
 
     } else if (format == "text") {
-<<<<<<< HEAD
         
         bool noChanges = delta.copies.size() + delta.adds.size() + delta.removes.size();
 
@@ -67,16 +66,6 @@
         for (const RemoveAction& rem : delta.removes)
             output << " - [" << typeToHuman(rem.type) << "] " << rem.path << std::endl;
 
-=======
-        for (const CopyAction& cpy : delta.copies)
-            output << "C\t" << cpy.source << " => " << cpy.destination << std::endl;
-
-        for (const AddAction& add : delta.adds)
-            output << "A\t" << add.path << (add.type == EntryType::Directory ? " (D)" : "") << std::endl;
-
-        for (const RemoveAction& rem : delta.removes)
-            output << "D\t" << rem.path << (rem.type == EntryType::Directory ? " (D)" : "") << std::endl;
->>>>>>> 2a9ef476
     }
 }
 
