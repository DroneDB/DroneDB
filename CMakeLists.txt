cmake_minimum_required(VERSION 2.8)

cmake_policy(SET CMP0048 NEW)
project(ddb)

set(CMAKE_POSITION_INDEPENDENT_CODE ON)
# set(CMAKE_JS_VERSION ON)
# set(CMAKE_BUILD_TYPE "Debug")

if(NOT CMAKE_BUILD_TYPE)
  set(CMAKE_BUILD_TYPE "Release" CACHE STRING
      "Choose the type of build, options are: Debug Release
RelWithDebInfo MinSizeRel."
      FORCE)
endif(NOT CMAKE_BUILD_TYPE)

find_program(CCACHE_FOUND ccache)
if(CCACHE_FOUND)
    set_property(GLOBAL PROPERTY RULE_LAUNCH_COMPILE ccache)
    set_property(GLOBAL PROPERTY RULE_LAUNCH_LINK ccache)
endif(CCACHE_FOUND)

list(APPEND CMAKE_MODULE_PATH "${CMAKE_SOURCE_DIR}/cmake")
include(${CMAKE_ROOT}/Modules/ExternalProject.cmake)
set(DOWNLOADS_DIR "${CMAKE_BINARY_DIR}/downloads")

if (WIN32)
    # Avoid __declspec definitions in code, requires CMake >= 3.3
    set(CMAKE_WINDOWS_EXPORT_ALL_SYMBOLS ON)
    #unset(CMAKE_IMPORT_LIBRARY_SUFFIX)

<<<<<<< HEAD

    #if (NOT EXISTS "\"${DOWNLOADS_DIR}\"")
    #    message("Creating downloads directory...")
    #    file(MAKE_DIRECTORY \"${DOWNLOADS_DIR}\")
    #endif()

    # Download GDAL/CURL/sqlite3/spatialite libraries
    if (NOT EXISTS "${DOWNLOADS_DIR}/gdal_libs.zip")
        message("Downloading GDAL libs...")
        file(DOWNLOAD "http://download.gisinternals.com/sdk/downloads/release-1911-x64-gdal-3-0-4-mapserver-7-4-3-libs.zip" "${DOWNLOADS_DIR}/gdal_libs.zip")
    endif()

    if (NOT EXISTS "${DOWNLOADS_DIR}/gdal_bins.zip")
        message("Downloading GDAL binaries...")
        file(DOWNLOAD "http://download.gisinternals.com/sdk/downloads/release-1911-x64-gdal-3-0-4-mapserver-7-4-3.zip" "${DOWNLOADS_DIR}/gdal_bins.zip")
    endif()

=======
    # Download GDAL/CURL/sqlite3/spatialite libraries
    if (NOT EXISTS "${DOWNLOADS_DIR}/gdal_libs.zip")
        message("Downloading GDAL libs...")
        file(DOWNLOAD "http://download.gisinternals.com/sdk/downloads/release-1911-x64-gdal-3-0-4-mapserver-7-4-3-libs.zip" "${DOWNLOADS_DIR}/gdal_libs.zip")
    endif()

    if (NOT EXISTS "${DOWNLOADS_DIR}/gdal_bins.zip")
        message("Downloading GDAL binaries...")
        file(DOWNLOAD "http://download.gisinternals.com/sdk/downloads/release-1911-x64-gdal-3-0-4-mapserver-7-4-3.zip" "${DOWNLOADS_DIR}/gdal_bins.zip")
    endif()

>>>>>>> 6fcbee2a
    if (NOT EXISTS "${DOWNLOADS_DIR}/gdal/include")
        message("Extracting GDAL libs...")
        execute_process(COMMAND powershell Expand-Archive "\"${DOWNLOADS_DIR}/gdal_libs.zip\"" "\"${DOWNLOADS_DIR}/gdal\"")
    endif()

    if (NOT EXISTS "${DOWNLOADS_DIR}/gdal/bin")
        message("Extracting GDAL bins...")
        execute_process(COMMAND powershell Expand-Archive "\"${DOWNLOADS_DIR}/gdal_bins.zip\"" "\"${DOWNLOADS_DIR}/gdal\"")
    endif()

    set(GDAL_LIBRARY "${DOWNLOADS_DIR}/gdal/lib/gdal_i.lib")
    set(GDAL_INCLUDE_DIR "${DOWNLOADS_DIR}/gdal/include")
    set(CURL_LIBRARY "${DOWNLOADS_DIR}/gdal/lib/libcurl_imp.lib")
    set(CURL_INCLUDE_DIR "${DOWNLOADS_DIR}/gdal/include")
    set(SPATIALITE_LIBRARY "${DOWNLOADS_DIR}/gdal/lib/spatialite_i.lib")
    set(SQLITE3_LIBRARY "${DOWNLOADS_DIR}/gdal/lib/sqlite3_i.lib")
    
    set(CURL_DIR "\"${DOWNLOADS_DIR}/gdal\"")

    # Fix: auto_ptr is not a member of std
    add_compile_definitions(_HAS_AUTO_PTR_ETC=1)
endif()

set(EXIV_CMAKE_BUILD_FLAGS "-DEXIV2_BUILD_SAMPLES=OFF" "-DEXIV2_BUILD_EXIV2_COMMAND=OFF")
if (WIN32)
    list(APPEND EXIV_CMAKE_BUILD_FLAGS "-DEXPAT_LIBRARY=${DOWNLOADS_DIR}/gdal/lib/expat.lib" "-DEXPAT_INCLUDE_DIR=${DOWNLOADS_DIR}/gdal/include" "-DZLIB_LIBRARY=${DOWNLOADS_DIR}/gdal/lib/zlib.lib" "-DZLIB_INCLUDE_DIR=${DOWNLOADS_DIR}/gdal/include")
endif()

ExternalProject_Add(exiv2
  PREFIX            ${CMAKE_BINARY_DIR}/exiv2
  TMP_DIR           ${CMAKE_BINARY_DIR}/exiv2-tmp
  STAMP_DIR         ${CMAKE_BINARY_DIR}/exiv2-stamp
  #--Download step--------------
  DOWNLOAD_DIR      ${DOWNLOADS_DIR}
  GIT_REPOSITORY    https://github.com/uav4geo/exiv2
  GIT_TAG           master
  #--Update/Patch step----------
  UPDATE_COMMAND    ""
  #--Configure step-------------
  SOURCE_DIR        ${CMAKE_BINARY_DIR}/exiv2
  CMAKE_ARGS ${EXIV_CMAKE_BUILD_FLAGS} --target exiv2lib
  #--Build step-----------------
  BINARY_DIR        ${CMAKE_BINARY_DIR}/exiv2-build
  #--Install step---------------
  INSTALL_COMMAND    ""
  #--Output logging-------------
  LOG_DOWNLOAD      OFF
  LOG_CONFIGURE     OFF
  LOG_BUILD         OFF
)
link_directories(${CMAKE_BINARY_DIR}/exiv2/build)
include_directories(${CMAKE_BINARY_DIR}/exiv2-build)
include_directories(${CMAKE_BINARY_DIR}/exiv2/include)


set(EXIV2_LIB ${CMAKE_BINARY_DIR}/exiv2-build/lib/exiv2)
if (WIN32)
    # TODO: FIX!
    set(EXIV2_LIB ${CMAKE_BINARY_DIR}/exiv2-build/lib/Debug/exiv2.lib)
endif()

find_package(GDAL REQUIRED)
find_package(CURL REQUIRED)
find_package(SpatiaLite REQUIRED)
find_package(Sqlite3 REQUIRED)
include_directories(${GDAL_INCLUDE_DIR})

#dl
if (NOT WIN32)
    set(STDPPFS_LIBRARY stdc++fs)
endif()

set(LINK_LIBRARIES ${SPATIALITE_LIBRARY} ${SQLITE3_LIBRARY} ${STDPPFS_LIBRARY} ${EXIV2_LIB} cctz::cctz ${GDAL_LIBRARY} ${CURL_LIBRARY})

set(SRC_LIST
    ${CMAKE_CURRENT_SOURCE_DIR}/utils.cpp
    ${CMAKE_CURRENT_SOURCE_DIR}/logger.cpp
    )
set(CMD_SRC_LIST ${CMAKE_CURRENT_SOURCE_DIR}/main.cpp
    )
add_subdirectory("cmd")
add_subdirectory("classes")
add_subdirectory("libs")
add_subdirectory("vendor")

include_directories("${CMAKE_CURRENT_SOURCE_DIR}/vendor")
include_directories("${CMAKE_CURRENT_SOURCE_DIR}/vendor/cctz/include")

add_library(${PROJECT_NAME} SHARED ${SRC_LIST})
add_dependencies(${PROJECT_NAME} exiv2)
set_target_properties(${PROJECT_NAME} PROPERTIES CXX_STANDARD 17)

if (NOT CMAKE_JS_VERSION)
    add_executable("${PROJECT_NAME}cmd" ${CMD_SRC_LIST})
    set_target_properties("${PROJECT_NAME}cmd" PROPERTIES CXX_STANDARD 17)
    target_link_libraries("${PROJECT_NAME}cmd" ${PROJECT_NAME} ${LINK_LIBRARIES})

    # Rename ddbcmd --> ddb
    add_custom_command(TARGET "${PROJECT_NAME}cmd" POST_BUILD
        COMMAND ${CMAKE_COMMAND} -E copy_if_different $<TARGET_FILE:ddbcmd> ${CMAKE_BINARY_DIR}/ddb${EXE_EXT}
        COMMENT "Created ${CMAKE_BINARY_DIR}/ddb${EXE_EXT}"
    )

    set(EXE_EXT "")
    if (WIN32)
        set(EXE_EXT ".exe")

        # Copy DLLs
        add_custom_command(TARGET "${PROJECT_NAME}cmd" POST_BUILD
            COMMAND ${CMAKE_COMMAND} -E copy_if_different  $<TARGET_FILE:ddb> "${CMAKE_BINARY_DIR}/ddb.dll"
            COMMENT "Created ${CMAKE_BINARY_DIR}/ddb.dll"
        )

        add_custom_command(
            TARGET "${PROJECT_NAME}" PRE_BUILD
            COMMAND ${CMAKE_COMMAND} -E copy
                    "${CMAKE_BINARY_DIR}/exiv2-build/bin/exiv2.dll"
                    "${CMAKE_BINARY_DIR}/"
            COMMENT "Copied ${CMAKE_BINARY_DIR}/exiv2-build/bin/exiv2.dll"
        )

        file(GLOB GDAL_DLLS "${DOWNLOADS_DIR}/gdal/bin/*.dll")
        file(COPY ${GDAL_DLLS} DESTINATION ${CMAKE_BINARY_DIR})

        # Fix linking
        target_link_libraries("${PROJECT_NAME}" ${LINK_LIBRARIES})
    endif()


    file(GLOB DATA_FILES "${CMAKE_CURRENT_SOURCE_DIR}/ddb_data/*")
    file(COPY ${DATA_FILES} DESTINATION ${CMAKE_BINARY_DIR})

else()
    
    if (WIN32)

        add_custom_command(
            TARGET "${PROJECT_NAME}" PRE_BUILD
            COMMAND ${CMAKE_COMMAND} -E copy
                    "${CMAKE_BINARY_DIR}/exiv2-build/bin/exiv2.dll"
                    "${CMAKE_BINARY_DIR}/"
            COMMENT "Copied ${CMAKE_BINARY_DIR}/exiv2-build/bin/exiv2.dll"
        )

        file(GLOB GDAL_DLLS "${DOWNLOADS_DIR}/gdal/bin/*.dll")
        file(COPY ${GDAL_DLLS} DESTINATION ${CMAKE_BINARY_DIR})

        # Fix linking
        target_link_libraries("${PROJECT_NAME}" ${LINK_LIBRARIES})
    endif()


    file(GLOB DATA_FILES "${CMAKE_CURRENT_SOURCE_DIR}/ddb_data/*")
    file(COPY ${DATA_FILES} DESTINATION ${CMAKE_BINARY_DIR})

endif()

<<<<<<< HEAD
# Rename ddbcmd --> ddb
add_custom_command(TARGET "${PROJECT_NAME}cmd" POST_BUILD
    COMMAND ${CMAKE_COMMAND} -E copy_if_different $<TARGET_FILE:ddbcmd> ${CMAKE_BINARY_DIR}/ddb${EXE_EXT}
    COMMENT "Created ${CMAKE_BINARY_DIR}/ddb${EXE_EXT}"
)

set(EXE_EXT "")
if (WIN32)
    set(EXE_EXT ".exe")

    # Copy DLLs
    add_custom_command(TARGET "${PROJECT_NAME}cmd" POST_BUILD
        COMMAND ${CMAKE_COMMAND} -E copy_if_different  $<TARGET_FILE:ddb> "${CMAKE_BINARY_DIR}/ddb.dll"
        COMMENT "Created ${CMAKE_BINARY_DIR}/ddb.dll"
    )

    add_custom_command(
        TARGET "${PROJECT_NAME}" PRE_BUILD
        COMMAND ${CMAKE_COMMAND} -E copy
                "${CMAKE_BINARY_DIR}/exiv2-build/bin/exiv2.dll"
                "${CMAKE_BINARY_DIR}/"
        COMMENT "Copied ${CMAKE_BINARY_DIR}/exiv2-build/bin/exiv2.dll"
    )

    file(GLOB GDAL_DLLS
        "${DOWNLOADS_DIR}/gdal/bin/*.dll"
    )
    file(COPY ${GDAL_DLLS} DESTINATION ${CMAKE_BINARY_DIR})

    # Fix linking
    target_link_libraries("${PROJECT_NAME}" ${LINK_LIBRARIES})
endif()


file(GLOB DATA_FILES
  "${CMAKE_CURRENT_SOURCE_DIR}/ddb_data/*"
)
file(COPY ${DATA_FILES} DESTINATION ${CMAKE_BINARY_DIR})
=======
    

>>>>>>> 6fcbee2a

# json1 extension
#add_library(json1 SHARED vendor/ext/json1.c)
#set_target_properties(json1 PROPERTIES PREFIX "")
#set_property(TARGET json1 PROPERTY POSITION_INDEPENDENT_CODE ON)

# Nodejs bindings
if (CMAKE_JS_VERSION)

    message ("BUILDING WITH NODE")

    set(BUILD_TESTING OFF)
    include_directories(${CMAKE_JS_INC})

    # Statement above doesn't include directories (QtCreator bug?)
    if (CMAKE_BUILD_TYPE STREQUAL "Debug")
        message(${CMAKE_CURRENT_SOURCE_DIR})
        include_directories("${CMAKE_CURRENT_SOURCE_DIR}/node_modules/nan")
        include_directories("C:/Users/IT 2/.cmake-js/node-x64/v12.16.1/include/node")
    endif()

    file(COPY ${DATA_FILES} DESTINATION "${CMAKE_BINARY_DIR}/${CMAKE_BUILD_TYPE}")

    file(GLOB NODE_SOURCE_FILES "${CMAKE_CURRENT_SOURCE_DIR}/nodejs/*.cc")
    add_library("node-${PROJECT_NAME}" SHARED ${NODE_SOURCE_FILES})
    set_target_properties("node-${PROJECT_NAME}" PROPERTIES PREFIX "" SUFFIX ".node")
    set_target_properties("node-${PROJECT_NAME}" PROPERTIES CXX_STANDARD 17)
    target_link_libraries("node-${PROJECT_NAME}" ${CMAKE_JS_LIB} ${PROJECT_NAME} ${LINK_LIBRARIES})
endif()

if(BUILD_TESTING)
    add_subdirectory("test")
endif()<|MERGE_RESOLUTION|>--- conflicted
+++ resolved
@@ -29,13 +29,6 @@
     set(CMAKE_WINDOWS_EXPORT_ALL_SYMBOLS ON)
     #unset(CMAKE_IMPORT_LIBRARY_SUFFIX)
 
-<<<<<<< HEAD
-
-    #if (NOT EXISTS "\"${DOWNLOADS_DIR}\"")
-    #    message("Creating downloads directory...")
-    #    file(MAKE_DIRECTORY \"${DOWNLOADS_DIR}\")
-    #endif()
-
     # Download GDAL/CURL/sqlite3/spatialite libraries
     if (NOT EXISTS "${DOWNLOADS_DIR}/gdal_libs.zip")
         message("Downloading GDAL libs...")
@@ -47,19 +40,6 @@
         file(DOWNLOAD "http://download.gisinternals.com/sdk/downloads/release-1911-x64-gdal-3-0-4-mapserver-7-4-3.zip" "${DOWNLOADS_DIR}/gdal_bins.zip")
     endif()
 
-=======
-    # Download GDAL/CURL/sqlite3/spatialite libraries
-    if (NOT EXISTS "${DOWNLOADS_DIR}/gdal_libs.zip")
-        message("Downloading GDAL libs...")
-        file(DOWNLOAD "http://download.gisinternals.com/sdk/downloads/release-1911-x64-gdal-3-0-4-mapserver-7-4-3-libs.zip" "${DOWNLOADS_DIR}/gdal_libs.zip")
-    endif()
-
-    if (NOT EXISTS "${DOWNLOADS_DIR}/gdal_bins.zip")
-        message("Downloading GDAL binaries...")
-        file(DOWNLOAD "http://download.gisinternals.com/sdk/downloads/release-1911-x64-gdal-3-0-4-mapserver-7-4-3.zip" "${DOWNLOADS_DIR}/gdal_bins.zip")
-    endif()
-
->>>>>>> 6fcbee2a
     if (NOT EXISTS "${DOWNLOADS_DIR}/gdal/include")
         message("Extracting GDAL libs...")
         execute_process(COMMAND powershell Expand-Archive "\"${DOWNLOADS_DIR}/gdal_libs.zip\"" "\"${DOWNLOADS_DIR}/gdal\"")
@@ -217,7 +197,6 @@
 
 endif()
 
-<<<<<<< HEAD
 # Rename ddbcmd --> ddb
 add_custom_command(TARGET "${PROJECT_NAME}cmd" POST_BUILD
     COMMAND ${CMAKE_COMMAND} -E copy_if_different $<TARGET_FILE:ddbcmd> ${CMAKE_BINARY_DIR}/ddb${EXE_EXT}
@@ -251,15 +230,10 @@
     target_link_libraries("${PROJECT_NAME}" ${LINK_LIBRARIES})
 endif()
 
-
 file(GLOB DATA_FILES
   "${CMAKE_CURRENT_SOURCE_DIR}/ddb_data/*"
 )
 file(COPY ${DATA_FILES} DESTINATION ${CMAKE_BINARY_DIR})
-=======
-    
-
->>>>>>> 6fcbee2a
 
 # json1 extension
 #add_library(json1 SHARED vendor/ext/json1.c)
